// Copyright Amazon.com Inc. or its affiliates. All Rights Reserved.
//
// Licensed under the Apache License, Version 2.0 (the "License");
// you may not use this file except in compliance with the License.
// You may obtain a copy of the License at
//
//      http://www.apache.org/licenses/LICENSE-2.0
//
// Unless required by applicable law or agreed to in writing, software
// distributed under the License is distributed on an "AS IS" BASIS,
// WITHOUT WARRANTIES OR CONDITIONS OF ANY KIND, either express or implied.
// See the License for the specific language governing permissions and
// limitations under the License.

package pkg

import (
	"fmt"
	"path/filepath"

	"github.com/pkg/errors"

	anywherev1alpha1 "github.com/aws/eks-anywhere/release/api/v1alpha1"
)

const etcdadmControllerProjectPath = "projects/mrajashree/etcdadm-controller"

// GetEtcdadmControllerAssets returns the eks-a artifacts for etcdadm controller
func (r *ReleaseConfig) GetEtcdadmControllerAssets() ([]Artifact, error) {
	gitTag, err := r.readGitTag(etcdadmControllerProjectPath, r.BuildRepoBranchName)
	if err != nil {
		return nil, errors.Cause(err)
	}

	name := "etcdadm-controller"
	repoName := fmt.Sprintf("mrajashree/%s", name)
	tagOptions := map[string]string{
		"gitTag":      gitTag,
		"projectPath": etcdadmControllerProjectPath,
	}

	sourceImageUri, err := r.GetSourceImageURI(name, repoName, tagOptions)
	if err != nil {
		return nil, errors.Cause(err)
	}
	releaseImageUri, err := r.GetReleaseImageURI(name, repoName, tagOptions)
	if err != nil {
		return nil, errors.Cause(err)
	}

	imageArtifact := &ImageArtifact{
		AssetName:       name,
		SourceImageURI:  sourceImageUri,
		ReleaseImageURI: releaseImageUri,
		Arch:            []string{"amd64"},
		OS:              "linux",
		GitTag:          gitTag,
		ProjectPath:     etcdadmControllerProjectPath,
	}
	artifacts := []Artifact{Artifact{Image: imageArtifact}}

	var imageTagOverrides []ImageTagOverride

	kubeRbacProxyImageTagOverride, err := r.GetKubeRbacProxyImageTagOverride()
	if err != nil {
		return nil, errors.Cause(err)
	}

	imageTagOverride := ImageTagOverride{
		Repository: repoName,
		ReleaseUri: imageArtifact.ReleaseImageURI,
	}
	imageTagOverrides = append(imageTagOverrides, imageTagOverride, kubeRbacProxyImageTagOverride)

	manifestList := []string{
		"bootstrap-components.yaml",
		"metadata.yaml",
	}

	for _, manifest := range manifestList {
		var sourceS3Prefix string
		var releaseS3Path string
		latestPath := r.getLatestUploadDestination()

		if r.DevRelease || r.ReleaseEnvironment == "development" {
			sourceS3Prefix = fmt.Sprintf("%s/%s/manifests/bootstrap-etcdadm-controller/%s", etcdadmControllerProjectPath, latestPath, gitTag)
		} else {
			sourceS3Prefix = fmt.Sprintf("releases/bundles/%d/artifacts/etcdadm-controller/manifests/bootstrap-etcdadm-controller/%s", r.BundleNumber, gitTag)
		}

		if r.DevRelease {
			releaseS3Path = fmt.Sprintf("artifacts/%s/etcdadm-controller/manifests/bootstrap-etcdadm-controller/%s", r.DevReleaseUriVersion, gitTag)
		} else {
			releaseS3Path = fmt.Sprintf("releases/bundles/%d/artifacts/etcdadm-controller/manifests/bootstrap-etcdadm-controller/%s", r.BundleNumber, gitTag)
		}

		cdnURI, err := r.GetURI(filepath.Join(releaseS3Path, manifest))
		if err != nil {
			return nil, errors.Cause(err)
		}

		sourceS3URI, err := r.GetSourceManifestURI(filepath.Join(sourceS3Prefix, manifest))
		if err != nil {
			return nil, errors.Cause(err)
		}

		manifestArtifact := &ManifestArtifact{
			SourceS3Key:       manifest,
			SourceS3Prefix:    sourceS3Prefix,
			SourceS3URI:       sourceS3URI,
			ArtifactPath:      filepath.Join(r.ArtifactDir, "etcdadm-controller-manifests", r.BuildRepoHead),
			ReleaseName:       manifest,
			ReleaseS3Path:     releaseS3Path,
			ReleaseCdnURI:     cdnURI,
			ImageTagOverrides: imageTagOverrides,
			GitTag:            gitTag,
			ProjectPath:       etcdadmControllerProjectPath,
		}
		artifacts = append(artifacts, Artifact{Manifest: manifestArtifact})
	}

	return artifacts, nil
}

func (r *ReleaseConfig) GetEtcdadmControllerBundle(imageDigests map[string]string) (anywherev1alpha1.EtcdadmControllerBundle, error) {
	etcdadmControllerBundleArtifacts := map[string][]Artifact{
		"etcdadm-controller": r.BundleArtifactsTable["etcdadm-controller"],
		"kube-rbac-proxy":    r.BundleArtifactsTable["kube-rbac-proxy"],
	}
	components := SortArtifactsFuncMap(etcdadmControllerBundleArtifactsFuncs)

<<<<<<< HEAD
=======
	version, err := BuildComponentVersion(
		newVersionerWithGITTAG(filepath.Join(r.BuildRepoSource, etcdadmControllerProjectPath)),
	)
	if err != nil {
		return anywherev1alpha1.EtcdadmControllerBundle{}, errors.Wrapf(err, "Error getting version for etcdadm-controller")
	}

>>>>>>> aec42ccd
	bundleImageArtifacts := map[string]anywherev1alpha1.Image{}
	bundleManifestArtifacts := map[string]anywherev1alpha1.Manifest{}
	bundleObjects := []string{}

<<<<<<< HEAD
	for _, componentName := range components {
		artifactFunc := etcdadmControllerBundleArtifactsFuncs[componentName]
		artifacts, err := artifactFunc()
		if err != nil {
			return anywherev1alpha1.EtcdadmControllerBundle{}, errors.Wrapf(err, "Error getting artifact information for %s", componentName)
		}

=======
	for _, artifacts := range etcdadmControllerBundleArtifacts {
>>>>>>> aec42ccd
		for _, artifact := range artifacts {
			if artifact.Image != nil {
				imageArtifact := artifact.Image

				bundleImageArtifact := anywherev1alpha1.Image{
					Name:        imageArtifact.AssetName,
					Description: fmt.Sprintf("Container image for %s image", imageArtifact.AssetName),
					OS:          imageArtifact.OS,
					Arch:        imageArtifact.Arch,
					URI:         imageArtifact.ReleaseImageURI,
					ImageDigest: imageDigests[imageArtifact.ReleaseImageURI],
				}
				bundleImageArtifacts[imageArtifact.AssetName] = bundleImageArtifact
				bundleObjects = append(bundleObjects, bundleImageArtifact.ImageDigest)
			}

			if artifact.Manifest != nil {
				manifestArtifact := artifact.Manifest
				bundleManifestArtifact := anywherev1alpha1.Manifest{
					URI: manifestArtifact.ReleaseCdnURI,
				}

				bundleManifestArtifacts[manifestArtifact.ReleaseName] = bundleManifestArtifact

				manifestContents, err := ReadHttpFile(manifestArtifact.SourceS3URI)
				if err != nil {
					return anywherev1alpha1.EtcdadmControllerBundle{}, err
				}
				bundleObjects = append(bundleObjects, string(manifestContents[:]))
			}
		}
	}

	componentChecksum := GenerateComponentChecksum(bundleObjects)
	version, err := BuildComponentVersion(
		newVersionerWithGITTAG(filepath.Join(r.BuildRepoSource, "projects/mrajashree/etcdadm-controller")),
		componentChecksum,
	)
	if err != nil {
		return anywherev1alpha1.EtcdadmControllerBundle{}, errors.Wrapf(err, "Error getting version for etcdadm-controller")
	}

	bundle := anywherev1alpha1.EtcdadmControllerBundle{
		Version:    version,
		Controller: bundleImageArtifacts["etcdadm-controller"],
		KubeProxy:  bundleImageArtifacts["kube-rbac-proxy"],
		Components: bundleManifestArtifacts["bootstrap-components.yaml"],
		Metadata:   bundleManifestArtifacts["metadata.yaml"],
	}

	return bundle, nil
}<|MERGE_RESOLUTION|>--- conflicted
+++ resolved
@@ -127,34 +127,14 @@
 		"etcdadm-controller": r.BundleArtifactsTable["etcdadm-controller"],
 		"kube-rbac-proxy":    r.BundleArtifactsTable["kube-rbac-proxy"],
 	}
-	components := SortArtifactsFuncMap(etcdadmControllerBundleArtifactsFuncs)
+	components := SortArtifactsFuncMap(etcdadmControllerBundleArtifacts)
 
-<<<<<<< HEAD
-=======
-	version, err := BuildComponentVersion(
-		newVersionerWithGITTAG(filepath.Join(r.BuildRepoSource, etcdadmControllerProjectPath)),
-	)
-	if err != nil {
-		return anywherev1alpha1.EtcdadmControllerBundle{}, errors.Wrapf(err, "Error getting version for etcdadm-controller")
-	}
-
->>>>>>> aec42ccd
 	bundleImageArtifacts := map[string]anywherev1alpha1.Image{}
 	bundleManifestArtifacts := map[string]anywherev1alpha1.Manifest{}
 	bundleObjects := []string{}
 
-<<<<<<< HEAD
 	for _, componentName := range components {
-		artifactFunc := etcdadmControllerBundleArtifactsFuncs[componentName]
-		artifacts, err := artifactFunc()
-		if err != nil {
-			return anywherev1alpha1.EtcdadmControllerBundle{}, errors.Wrapf(err, "Error getting artifact information for %s", componentName)
-		}
-
-=======
-	for _, artifacts := range etcdadmControllerBundleArtifacts {
->>>>>>> aec42ccd
-		for _, artifact := range artifacts {
+		for _, artifact := range etcdadmControllerBundleArtifacts[componentName] {
 			if artifact.Image != nil {
 				imageArtifact := artifact.Image
 
@@ -189,7 +169,7 @@
 
 	componentChecksum := GenerateComponentChecksum(bundleObjects)
 	version, err := BuildComponentVersion(
-		newVersionerWithGITTAG(filepath.Join(r.BuildRepoSource, "projects/mrajashree/etcdadm-controller")),
+		newVersionerWithGITTAG(filepath.Join(r.BuildRepoSource, etcdadmControllerProjectPath)),
 		componentChecksum,
 	)
 	if err != nil {
