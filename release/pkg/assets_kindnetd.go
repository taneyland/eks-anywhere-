// Copyright 2021 Amazon.com Inc. or its affiliates. All Rights Reserved.
//
// Licensed under the Apache License, Version 2.0 (the "License");
// you may not use this file except in compliance with the License.
// You may obtain a copy of the License at
//
//      http://www.apache.org/licenses/LICENSE-2.0
//
// Unless required by applicable law or agreed to in writing, software
// distributed under the License is distributed on an "AS IS" BASIS,
// WITHOUT WARRANTIES OR CONDITIONS OF ANY KIND, either express or implied.
// See the License for the specific language governing permissions and
// limitations under the License.

package pkg

import (
	"fmt"
	"path/filepath"

	"github.com/pkg/errors"

	anywherev1alpha1 "github.com/aws/eks-anywhere/release/api/v1alpha1"
)

// GetKindnetdAssets returns the eks-a artifacts for kindnetd
func (r *ReleaseConfig) GetKindnetdAssets() ([]Artifact, error) {
	gitTag, err := r.readGitTag(kindProjectPath, r.BuildRepoBranchName)
	if err != nil {
		return nil, errors.Cause(err)
	}

	name := "kindnetd"
	repoName := fmt.Sprintf("kubernetes-sigs/kind/%s", name)
	tagOptions := map[string]string{
		"gitTag":      gitTag,
		"projectPath": kindProjectPath,
	}

	sourceImageUri, sourcedFromBranch, err := r.GetSourceImageURI(name, repoName, tagOptions)
	if err != nil {
		return nil, errors.Cause(err)
	}
	releaseImageUri, err := r.GetReleaseImageURI(name, repoName, tagOptions)
	if err != nil {
		return nil, errors.Cause(err)
	}

	imageArtifact := &ImageArtifact{
		AssetName:         name,
		SourceImageURI:    sourceImageUri,
		ReleaseImageURI:   releaseImageUri,
		Arch:              []string{"amd64"},
		OS:                "linux",
		GitTag:            gitTag,
		ProjectPath:       kindProjectPath,
		SourcedFromBranch: sourcedFromBranch,
	}
	artifacts := []Artifact{Artifact{Image: imageArtifact}}

	manifestList := []string{
		"kindnetd.yaml",
	}

	for _, manifest := range manifestList {
		var sourceS3Prefix string
		var releaseS3Path string
		latestPath := getLatestUploadDestination(sourcedFromBranch)

		if r.DevRelease || r.ReleaseEnvironment == "development" {
			sourceS3Prefix = fmt.Sprintf("%s/%s/manifests", kindProjectPath, latestPath)
		} else {
			sourceS3Prefix = fmt.Sprintf("releases/bundles/%d/artifacts/kind/manifests", r.BundleNumber)
		}

		if r.DevRelease {
			releaseS3Path = fmt.Sprintf("artifacts/%s/kind/manifests", r.DevReleaseUriVersion)
		} else {
			releaseS3Path = fmt.Sprintf("releases/bundles/%d/artifacts/kind/manifests", r.BundleNumber)
		}

		cdnURI, err := r.GetURI(filepath.Join(releaseS3Path, manifest))
		if err != nil {
			return nil, errors.Cause(err)
		}

		sourceS3URI, err := r.GetSourceManifestURI(filepath.Join(sourceS3Prefix, manifest))
		if err != nil {
			return nil, errors.Cause(err)
		}

		manifestArtifact := &ManifestArtifact{
<<<<<<< HEAD
			SourceS3Key:    manifest,
			SourceS3Prefix: sourceS3Prefix,
			SourceS3URI:    sourceS3URI,
			ArtifactPath:   filepath.Join(r.ArtifactDir, "kind-manifests", r.BuildRepoHead),
			ReleaseName:    manifest,
			ReleaseS3Path:  releaseS3Path,
			ReleaseCdnURI:  cdnURI,
			GitTag:         gitTag,
			ProjectPath:    kindProjectPath,
=======
			SourceS3Key:       manifest,
			SourceS3Prefix:    sourceS3Prefix,
			ArtifactPath:      filepath.Join(r.ArtifactDir, "kind-manifests", r.BuildRepoHead),
			ReleaseName:       manifest,
			ReleaseS3Path:     releaseS3Path,
			ReleaseCdnURI:     cdnURI,
			GitTag:            gitTag,
			ProjectPath:       kindProjectPath,
			SourcedFromBranch: sourcedFromBranch,
>>>>>>> f6e17d33
		}
		artifacts = append(artifacts, Artifact{Manifest: manifestArtifact})
	}

	return artifacts, nil
}

func (r *ReleaseConfig) GetKindnetdBundle() (anywherev1alpha1.KindnetdBundle, error) {
	artifacts := r.BundleArtifactsTable["kindnetd"]

	var version string
	bundleManifestArtifacts := map[string]anywherev1alpha1.Manifest{}
	bundleObjects := []string{}

	for _, artifact := range artifacts {
		if artifact.Manifest != nil {
			manifestArtifact := artifact.Manifest
			componentVersion, err := BuildComponentVersion(
				newVersionerWithGITTAG(r.BuildRepoSource, kindProjectPath, manifestArtifact.SourcedFromBranch, r),
			)
			if err != nil {
				return anywherev1alpha1.KindnetdBundle{}, errors.Wrapf(err, "Error getting version for kind")
			}
			version = componentVersion

			bundleManifestArtifact := anywherev1alpha1.Manifest{
				URI: manifestArtifact.ReleaseCdnURI,
			}

			bundleManifestArtifacts[manifestArtifact.ReleaseName] = bundleManifestArtifact
			manifestContents, err := ReadHttpFile(manifestArtifact.SourceS3URI)
			if err != nil {
				return anywherev1alpha1.KindnetdBundle{}, err
			}
			bundleObjects = append(bundleObjects, string(manifestContents[:]))
		}
	}

<<<<<<< HEAD
	componentChecksum := GenerateComponentChecksum(bundleObjects)
	version, err := BuildComponentVersion(
		newVersionerWithGITTAG(filepath.Join(r.BuildRepoSource, kindProjectPath)),
		componentChecksum,
	)
	if err != nil {
		return anywherev1alpha1.KindnetdBundle{}, errors.Wrapf(err, "Error getting version for kind")
	}

=======
>>>>>>> f6e17d33
	bundle := anywherev1alpha1.KindnetdBundle{
		Version:  version,
		Manifest: bundleManifestArtifacts["kindnetd.yaml"],
	}

	return bundle, nil
}<|MERGE_RESOLUTION|>--- conflicted
+++ resolved
@@ -90,19 +90,9 @@
 		}
 
 		manifestArtifact := &ManifestArtifact{
-<<<<<<< HEAD
-			SourceS3Key:    manifest,
-			SourceS3Prefix: sourceS3Prefix,
-			SourceS3URI:    sourceS3URI,
-			ArtifactPath:   filepath.Join(r.ArtifactDir, "kind-manifests", r.BuildRepoHead),
-			ReleaseName:    manifest,
-			ReleaseS3Path:  releaseS3Path,
-			ReleaseCdnURI:  cdnURI,
-			GitTag:         gitTag,
-			ProjectPath:    kindProjectPath,
-=======
 			SourceS3Key:       manifest,
 			SourceS3Prefix:    sourceS3Prefix,
+			SourceS3URI:       sourceS3URI,
 			ArtifactPath:      filepath.Join(r.ArtifactDir, "kind-manifests", r.BuildRepoHead),
 			ReleaseName:       manifest,
 			ReleaseS3Path:     releaseS3Path,
@@ -110,7 +100,6 @@
 			GitTag:            gitTag,
 			ProjectPath:       kindProjectPath,
 			SourcedFromBranch: sourcedFromBranch,
->>>>>>> f6e17d33
 		}
 		artifacts = append(artifacts, Artifact{Manifest: manifestArtifact})
 	}
@@ -121,20 +110,14 @@
 func (r *ReleaseConfig) GetKindnetdBundle() (anywherev1alpha1.KindnetdBundle, error) {
 	artifacts := r.BundleArtifactsTable["kindnetd"]
 
-	var version string
+	var sourceBranch string
 	bundleManifestArtifacts := map[string]anywherev1alpha1.Manifest{}
 	bundleObjects := []string{}
 
 	for _, artifact := range artifacts {
 		if artifact.Manifest != nil {
 			manifestArtifact := artifact.Manifest
-			componentVersion, err := BuildComponentVersion(
-				newVersionerWithGITTAG(r.BuildRepoSource, kindProjectPath, manifestArtifact.SourcedFromBranch, r),
-			)
-			if err != nil {
-				return anywherev1alpha1.KindnetdBundle{}, errors.Wrapf(err, "Error getting version for kind")
-			}
-			version = componentVersion
+			sourceBranch = manifestArtifact.SourcedFromBranch
 
 			bundleManifestArtifact := anywherev1alpha1.Manifest{
 				URI: manifestArtifact.ReleaseCdnURI,
@@ -149,18 +132,15 @@
 		}
 	}
 
-<<<<<<< HEAD
 	componentChecksum := GenerateComponentChecksum(bundleObjects)
 	version, err := BuildComponentVersion(
-		newVersionerWithGITTAG(filepath.Join(r.BuildRepoSource, kindProjectPath)),
+		newVersionerWithGITTAG(r.BuildRepoSource, kindProjectPath, sourceBranch, r),
 		componentChecksum,
 	)
 	if err != nil {
 		return anywherev1alpha1.KindnetdBundle{}, errors.Wrapf(err, "Error getting version for kind")
 	}
 
-=======
->>>>>>> f6e17d33
 	bundle := anywherev1alpha1.KindnetdBundle{
 		Version:  version,
 		Manifest: bundleManifestArtifacts["kindnetd.yaml"],
