--- conflicted
+++ resolved
@@ -30,33 +30,14 @@
 		"kube-vip":                     r.BundleArtifactsTable["kube-vip"],
 		"vsphere-csi-driver":           r.BundleArtifactsTable["vsphere-csi-driver"],
 	}
-	components := SortArtifactsFuncMap(vsphereBundleArtifactsFuncs)
+	components := SortArtifactsFuncMap(vsphereBundleArtifacts)
 
-<<<<<<< HEAD
 	bundleImageArtifacts := map[string]anywherev1alpha1.Image{}
 	bundleManifestArtifacts := map[string]anywherev1alpha1.Manifest{}
 	bundleObjects := []string{}
 
 	for _, componentName := range components {
-		artifactFunc := vsphereBundleArtifactsFuncs[componentName]
-		artifacts, err := artifactFunc()
-		if err != nil {
-			return anywherev1alpha1.VSphereBundle{}, errors.Wrapf(err, "Error getting artifact information for %s", componentName)
-		}
-
-=======
-	version, err := BuildComponentVersion(
-		newVersionerWithGITTAG(filepath.Join(r.BuildRepoSource, capvProjectPath)),
-	)
-	if err != nil {
-		return anywherev1alpha1.VSphereBundle{}, errors.Wrapf(err, "Error getting version for cluster-api-provider-sphere")
-	}
-
-	bundleImageArtifacts := map[string]anywherev1alpha1.Image{}
-	bundleManifestArtifacts := map[string]anywherev1alpha1.Manifest{}
-	for _, artifacts := range vsphereBundleArtifacts {
->>>>>>> aec42ccd
-		for _, artifact := range artifacts {
+		for _, artifact := range vsphereBundleArtifacts[componentName] {
 			if artifact.Image != nil {
 				imageArtifact := artifact.Image
 				bundleImageArtifact := anywherev1alpha1.Image{
@@ -107,7 +88,7 @@
 
 	componentChecksum := GenerateComponentChecksum(bundleObjects)
 	version, err := BuildComponentVersion(
-		newVersionerWithGITTAG(filepath.Join(r.BuildRepoSource, "projects/kubernetes-sigs/cluster-api-provider-vsphere")),
+		newVersionerWithGITTAG(filepath.Join(r.BuildRepoSource, capvProjectPath)),
 		componentChecksum,
 	)
 	if err != nil {
