// Copyright Amazon.com Inc. or its affiliates. All Rights Reserved.
//
// Licensed under the Apache License, Version 2.0 (the "License");
// you may not use this file except in compliance with the License.
// You may obtain a copy of the License at
//
//      http://www.apache.org/licenses/LICENSE-2.0
//
// Unless required by applicable law or agreed to in writing, software
// distributed under the License is distributed on an "AS IS" BASIS,
// WITHOUT WARRANTIES OR CONDITIONS OF ANY KIND, either express or implied.
// See the License for the specific language governing permissions and
// limitations under the License.

package pkg

import (
	"fmt"
	"net/url"
	"strconv"
	"strings"
	"time"

	"github.com/pkg/errors"
	"sigs.k8s.io/yaml"

	"github.com/aws/eks-anywhere/pkg/cluster"
	anywherev1alpha1 "github.com/aws/eks-anywhere/release/api/v1alpha1"
)

const SuccessIcon = "✅"

// ReleaseConfig contains metadata fields for a release
type ReleaseConfig struct {
	ReleaseVersion           string
	DevReleaseUriVersion     string
	BundleNumber             int
	CliMinVersion            string
	CliMaxVersion            string
	CliRepoUrl               string
	CliRepoSource            string
	CliRepoHead              string
	CliRepoBranchName        string
	BuildRepoUrl             string
	BuildRepoSource          string
	BuildRepoHead            string
	BuildRepoBranchName      string
	ArtifactDir              string
	SourceBucket             string
	ReleaseBucket            string
	SourceContainerRegistry  string
	ReleaseContainerRegistry string
	CDN                      string
	ReleaseNumber            int
	ReleaseDate              time.Time
	DevRelease               bool
	DryRun                   bool
	ReleaseEnvironment       string
	SourceClients            *SourceClients
	ReleaseClients           *ReleaseClients
	BundleArtifactsTable     map[string][]Artifact
	EksAArtifactsTable       map[string][]Artifact
}

type projectVersioner interface {
	patchVersion() (string, error)
}

// GetVersionsBundles will build the entire bundle manifest from the
// individual component bundles
func (r *ReleaseConfig) GetVersionsBundles(imageDigests map[string]string) ([]anywherev1alpha1.VersionsBundle, error) {
	versionsBundles := []anywherev1alpha1.VersionsBundle{}

	certManagerBundle, err := r.GetCertManagerBundle(imageDigests)
	if err != nil {
		return nil, errors.Wrapf(err, "Error getting bundle for cert-manager")
	}

	coreClusterApiBundle, err := r.GetCoreClusterAPIBundle(imageDigests)
	if err != nil {
		return nil, errors.Wrapf(err, "Error getting bundle for core cluster-api")
	}

	kubeadmBootstrapBundle, err := r.GetKubeadmBootstrapBundle(imageDigests)
	if err != nil {
		return nil, errors.Wrapf(err, "Error getting bundle for cluster-api kubeadm-bootstrap")
	}

	kubeadmControlPlaneBundle, err := r.GetKubeadmControlPlaneBundle(imageDigests)
	if err != nil {
		return nil, errors.Wrapf(err, "Error getting bundle for cluster-api kubeadm-control-plane")
	}

	awsBundle, err := r.GetAwsBundle(imageDigests)
	if err != nil {
		return nil, errors.Wrapf(err, "Error getting bundle for AWS infrastructure provider")
	}

	dockerBundle, err := r.GetDockerBundle(imageDigests)
	if err != nil {
		return nil, errors.Wrapf(err, "Error getting bundle for Docker infrastructure provider")
	}

	eksaBundle, err := r.GetEksaBundle(imageDigests)
	if err != nil {
		return nil, errors.Wrapf(err, "Error getting bundle for eks-a tools component")
	}

	ciliumBundle, err := r.GetCiliumBundle()
	if err != nil {
		return nil, errors.Wrapf(err, "Error getting bundle for Cilium")
	}

	kindnetdBundle, err := r.GetKindnetdBundle()
	if err != nil {
		return nil, errors.Wrapf(err, "Error getting bundle for Kindnetd")
	}

	fluxBundle, err := r.GetFluxBundle(imageDigests)
	if err != nil {
		return nil, errors.Wrapf(err, "Error getting bundle for Flux controllers")
	}

	etcdadmBootstrapBundle, err := r.GetEtcdadmBootstrapBundle(imageDigests)
	if err != nil {
		return nil, errors.Wrapf(err, "Error getting bundle for external Etcdadm bootstrap")
	}

	etcdadmControllerBundle, err := r.GetEtcdadmControllerBundle(imageDigests)
	if err != nil {
		return nil, errors.Wrapf(err, "Error getting bundle for external Etcdadm controller")
	}

	bottlerocketAdminBundle, err := r.GetBottlerocketAdminBundle()
	if err != nil {
		return nil, errors.Wrapf(err, "Error getting bundle for Bottlerocket admin container")
	}

	eksDReleaseMap, err := readEksDReleases(r)
	if err != nil {
		return nil, err
	}

	bottlerocketSupportedK8sVersions, err := getBottlerocketSupportedK8sVersions(r)
	if err != nil {
		return nil, errors.Wrapf(err, "Error getting supported Kubernetes versions for bottlerocket")
	}

	for channel, release := range eksDReleaseMap {
		if channel == "latest" || !existsInList(channel, bottlerocketSupportedK8sVersions) {
			continue
		}
		releaseNumber := release.(map[interface{}]interface{})["number"]
		releaseNumberInt := releaseNumber.(int)
		releaseNumberStr := strconv.Itoa(releaseNumberInt)

		kubeVersion := release.(map[interface{}]interface{})["kubeVersion"]
		kubeVersionStr := kubeVersion.(string)
		shortKubeVersion := kubeVersionStr[1:strings.LastIndex(kubeVersionStr, ".")]

		eksDReleaseBundle, err := r.GetEksDReleaseBundle(channel, kubeVersionStr, releaseNumberStr, imageDigests)
		if err != nil {
			return nil, errors.Wrapf(err, "Error getting bundle for eks-d %s-%s release bundle", channel, releaseNumberStr)
		}

		vsphereBundle, err := r.GetVsphereBundle(channel, imageDigests)
		if err != nil {
			return nil, errors.Wrapf(err, "Error getting bundle for vSphere infrastructure provider")
		}

		bottlerocketBootstrapBundle, err := r.GetBottlerocketBootstrapBundle(channel, releaseNumberStr, imageDigests)
		if err != nil {
			return nil, errors.Wrapf(err, "Error getting bundle for bottlerocket bootstrap")
		}

		versionsBundle := anywherev1alpha1.VersionsBundle{
			KubeVersion:            shortKubeVersion,
			EksD:                   eksDReleaseBundle,
			CertManager:            certManagerBundle,
			ClusterAPI:             coreClusterApiBundle,
			Bootstrap:              kubeadmBootstrapBundle,
			ControlPlane:           kubeadmControlPlaneBundle,
			Aws:                    awsBundle,
			VSphere:                vsphereBundle,
			Docker:                 dockerBundle,
			Eksa:                   eksaBundle,
			Cilium:                 ciliumBundle,
			Kindnetd:               kindnetdBundle,
			Flux:                   fluxBundle,
			ExternalEtcdBootstrap:  etcdadmBootstrapBundle,
			ExternalEtcdController: etcdadmControllerBundle,
			BottleRocketBootstrap:  bottlerocketBootstrapBundle,
			BottleRocketAdmin:      bottlerocketAdminBundle,
		}
		versionsBundles = append(versionsBundles, versionsBundle)
	}
	return versionsBundles, nil
}

func (r *ReleaseConfig) GenerateBundleSpec(bundles *anywherev1alpha1.Bundles, imageDigests map[string]string) error {
	fmt.Println("\n==========================================================")
	fmt.Println("               Bundles Manifest Spec Generation")
	fmt.Println("==========================================================")
	versionsBundles, err := r.GetVersionsBundles(imageDigests)
	if err != nil {
		return err
	}

	bundles.Spec.VersionsBundles = versionsBundles

	fmt.Printf("%s Successfully generated bundle manifest spec\n", SuccessIcon)
	return nil
}

func (r *ReleaseConfig) GenerateBundleArtifactsTable() (map[string][]Artifact, error) {
	fmt.Println("\n==========================================================")
	fmt.Println("              Bundle Artifacts Table Generation")
	fmt.Println("==========================================================")

	artifactsTable := map[string][]Artifact{}
	eksAArtifactsFuncs := map[string]func() ([]Artifact, error){
		"eks-a-tools":                  r.GetEksAToolsAssets,
		"cluster-api":                  r.GetCAPIAssets,
		"cluster-api-provider-aws":     r.GetCapaAssets,
		"cluster-api-provider-docker":  r.GetDockerAssets,
		"cluster-api-provider-vsphere": r.GetCapvAssets,
		"vsphere-csi-driver":           r.GetVsphereCsiAssets,
		"cert-manager":                 r.GetCertManagerAssets,
		"cilium":                       r.GetCiliumAssets,
		"local-path-provisioner":       r.GetLocalPathProvisionerAssets,
		"kube-rbac-proxy":              r.GetKubeRbacProxyAssets,
		"kube-vip":                     r.GetKubeVipAssets,
		"flux":                         r.GetFluxAssets,
		"etcdadm-bootstrap-provider":   r.GetEtcdadmBootstrapAssets,
		"etcdadm-controller":           r.GetEtcdadmControllerAssets,
		"cluster-controller":           r.GetClusterControllerAssets,
		"kindnetd":                     r.GetKindnetdAssets,
		"etcdadm":                      r.GetEtcdadmAssets,
		"cri-tools":                    r.GetCriToolsAssets,
		"diagnostic-collector":         r.GetDiagnosticCollectorAssets,
	}

	for componentName, artifactFunc := range eksAArtifactsFuncs {
		artifacts, err := artifactFunc()
		if err != nil {
			return nil, errors.Wrapf(err, "Error getting artifact information for %s", componentName)
		}

		artifactsTable[componentName] = artifacts
	}

	eksDReleaseMap, err := readEksDReleases(r)
	if err != nil {
		return nil, err
	}

	bottlerocketSupportedK8sVersions, err := getBottlerocketSupportedK8sVersions(r)
	if err != nil {
		return nil, errors.Wrapf(err, "Error getting supported Kubernetes versions for bottlerocket")
	}
	for channel, release := range eksDReleaseMap {
		if channel == "latest" || !existsInList(channel, bottlerocketSupportedK8sVersions) {
			continue
		}
		releaseNumber := release.(map[interface{}]interface{})["number"]
		releaseNumberInt := releaseNumber.(int)
		releaseNumberStr := strconv.Itoa(releaseNumberInt)

		kubeVersion := release.(map[interface{}]interface{})["kubeVersion"]
		kubeVersionStr := kubeVersion.(string)

		eksDChannelArtifacts, err := r.GetEksDChannelAssets(channel, kubeVersionStr, releaseNumberStr)
		if err != nil {
			return nil, errors.Wrapf(err, "Error getting artifact information for %s", channel)
		}

		vSphereCloudProviderArtifacts, err := r.GetVsphereCloudProviderAssets(channel)
		if err != nil {
			return nil, errors.Wrapf(err, "Error getting artifact information for %s", channel)
		}

		bottlerocketBootstrapArtifacts, err := r.GetBottlerocketBootstrapAssets(channel, releaseNumberStr)
		if err != nil {
			return nil, errors.Wrapf(err, "Error getting artifact information for %s", channel)
		}

		eksDComponentName := fmt.Sprintf("eks-d-%s", channel)
		artifactsTable[eksDComponentName] = eksDChannelArtifacts

		vSphereCloudProviderComponentName := fmt.Sprintf("cloud-provider-vsphere-%s", channel)
		artifactsTable[vSphereCloudProviderComponentName] = vSphereCloudProviderArtifacts

		bottlerocketBootstrapComponentName := fmt.Sprintf("bottlerocket-bootstrap-%s-%s", channel, releaseNumberStr)
		artifactsTable[bottlerocketBootstrapComponentName] = bottlerocketBootstrapArtifacts
	}

	fmt.Printf("%s Successfully generated bundle artifacts table\n", SuccessIcon)

	return artifactsTable, nil
}

func (r *ReleaseConfig) GenerateEksAArtifactsTable() (map[string][]Artifact, error) {
	fmt.Println("\n==========================================================")
	fmt.Println("                 EKS-A Artifacts Table Generation")
	fmt.Println("==========================================================")

	artifactsTable := map[string][]Artifact{}
	artifacts, err := r.GetEksACliArtifacts()
	if err != nil {
		return nil, errors.Wrapf(err, "Error getting artifact information for EKS-A CLI")
	}

	artifactsTable["eks-a-cli"] = artifacts

	fmt.Printf("%s Successfully generated EKS-A artifacts table\n", SuccessIcon)

	return artifactsTable, nil
}

// GetURI returns an full URL for the given path
func (r *ReleaseConfig) GetURI(path string) (string, error) {
	uri, err := url.Parse(r.CDN)
	if err != nil {
		return "", err
	}
	uri.Path = path
	return uri.String(), nil
}

<<<<<<< HEAD
func (r *ReleaseConfig) GetSourceManifestURI(path string) (string, error) {
	bucket := fmt.Sprintf("https://%s", r.SourceBucket)
	uri, err := url.Parse(bucket)
	if err != nil {
		return "", err
	}
	uri.Path = path
	return uri.String(), nil
}

func (r *ReleaseConfig) GetSourceImageURI(name, repoName string, tagOptions map[string]string) (string, error) {
=======
func (r *ReleaseConfig) GetSourceImageURI(name, repoName string, tagOptions map[string]string) (string, string, error) {
>>>>>>> f6e17d33
	var sourceImageUri string
	sourcedFromBranch := r.BuildRepoBranchName
	if r.DevRelease || r.ReleaseEnvironment == "development" {
		latestTag := getLatestUploadDestination(r.BuildRepoBranchName)
		if name == "bottlerocket-bootstrap" {
			sourceImageUri = fmt.Sprintf("%s/%s:v%s-%s-%s",
				r.SourceContainerRegistry,
				repoName,
				tagOptions["eksDReleaseChannel"],
				tagOptions["eksDReleaseNumber"],
				latestTag,
			)
		} else if name == "cloud-provider-vsphere" {
			sourceImageUri = fmt.Sprintf("%s/%s:%s-%s",
				r.SourceContainerRegistry,
				repoName,
				tagOptions["gitTag"],
				latestTag,
			)
		} else if name == "kind-node" {
			sourceImageUri = fmt.Sprintf("%s/%s:%s-eks-%s-%s-%s",
				r.SourceContainerRegistry,
				repoName,
				tagOptions["kubeVersion"],
				tagOptions["eksDReleaseChannel"],
				tagOptions["eksDReleaseNumber"],
				latestTag,
			)
		} else {
			sourceImageUri = fmt.Sprintf("%s/%s:%s",
				r.SourceContainerRegistry,
				repoName,
				latestTag,
			)
		}
		if !r.DryRun {
			sourceEcrAuthConfig := r.SourceClients.ECR.AuthConfig
			err := r.waitForSourceImage(sourceEcrAuthConfig, sourceImageUri)
			if err != nil {
				if r.BuildRepoBranchName != "main" {
					fmt.Printf("Tag corresponding to %s branch not found for %s image. Using image artifact from main\n", r.BuildRepoBranchName, repoName)
					var gitTagFromMain string
					if name == "bottlerocket-bootstrap" {
						gitTagFromMain = "non-existent"
					} else {
						gitTagFromMain, err = r.readGitTag(tagOptions["projectPath"], "main")
						if err != nil {
							return "", "", errors.Cause(err)
						}
					}
					sourceImageUri = strings.NewReplacer(r.BuildRepoBranchName, "latest", tagOptions["gitTag"], gitTagFromMain).Replace(sourceImageUri)
					sourcedFromBranch = "main"
				} else {
					return "", "", errors.Cause(err)
				}
			}
		}
	} else if r.ReleaseEnvironment == "production" {
		if name == "bottlerocket-bootstrap" {
			sourceImageUri = fmt.Sprintf("%s/%s:v%s-%s-eks-a-%d",
				r.SourceContainerRegistry,
				repoName,
				tagOptions["eksDReleaseChannel"],
				tagOptions["eksDReleaseNumber"],
				r.BundleNumber,
			)
		} else if name == "cloud-provider-vsphere" {
			sourceImageUri = fmt.Sprintf("%s/%s:%s-eks-d-%s-eks-a-%d",
				r.SourceContainerRegistry,
				repoName,
				tagOptions["gitTag"],
				tagOptions["eksDReleaseChannel"],
				r.BundleNumber,
			)
		} else if name == "eks-anywhere-cluster-controller" {
			sourceImageUri = fmt.Sprintf("%s/%s:%s-eks-a-%d",
				r.SourceContainerRegistry,
				repoName,
				r.ReleaseVersion,
				r.BundleNumber,
			)
		} else if name == "eks-anywhere-diagnostic-collector" {
			sourceImageUri = fmt.Sprintf("%s/%s:%s-eks-a-%d",
				r.SourceContainerRegistry,
				repoName,
				r.ReleaseVersion,
				r.BundleNumber,
			)
		} else if name == "kind-node" {
			sourceImageUri = fmt.Sprintf("%s/%s:%s-eks-d-%s-%s-eks-a-%d",
				r.SourceContainerRegistry,
				repoName,
				tagOptions["kubeVersion"],
				tagOptions["eksDReleaseChannel"],
				tagOptions["eksDReleaseNumber"],
				r.BundleNumber,
			)
		} else {
			sourceImageUri = fmt.Sprintf("%s/%s:%s-eks-a-%d",
				r.SourceContainerRegistry,
				repoName,
				tagOptions["gitTag"],
				r.BundleNumber,
			)
		}

	}

	return sourceImageUri, sourcedFromBranch, nil
}

func (r *ReleaseConfig) GetReleaseImageURI(name, repoName string, tagOptions map[string]string) (string, error) {
	var releaseImageUri string

	if name == "bottlerocket-bootstrap" {
		releaseImageUri = fmt.Sprintf("%s/%s:v%s-%s-eks-a",
			r.ReleaseContainerRegistry,
			repoName,
			tagOptions["eksDReleaseChannel"],
			tagOptions["eksDReleaseNumber"],
		)
	} else if name == "cloud-provider-vsphere" {
		releaseImageUri = fmt.Sprintf("%s/%s:%s-eks-d-%s-eks-a",
			r.ReleaseContainerRegistry,
			repoName,
			tagOptions["gitTag"],
			tagOptions["eksDReleaseChannel"],
		)
	} else if name == "eks-anywhere-cluster-controller" {
		if r.DevRelease {
			releaseImageUri = fmt.Sprintf("%s/%s:v0.0.0-eks-a",
				r.ReleaseContainerRegistry,
				repoName,
			)
		} else {
			releaseImageUri = fmt.Sprintf("%s/%s:%s-eks-a",
				r.ReleaseContainerRegistry,
				repoName,
				r.ReleaseVersion,
			)
		}
	} else if name == "eks-anywhere-diagnostic-collector" {
		if r.DevRelease {
			releaseImageUri = fmt.Sprintf("%s/%s:v0.0.0-eks-a",
				r.ReleaseContainerRegistry,
				repoName,
			)
		} else {
			releaseImageUri = fmt.Sprintf("%s/%s:%s-eks-a",
				r.ReleaseContainerRegistry,
				repoName,
				r.ReleaseVersion,
			)
		}
	} else if name == "kind-node" {
		releaseImageUri = fmt.Sprintf("%s/%s:%s-eks-d-%s-%s-eks-a",
			r.ReleaseContainerRegistry,
			repoName,
			tagOptions["kubeVersion"],
			tagOptions["eksDReleaseChannel"],
			tagOptions["eksDReleaseNumber"],
		)
	} else {
		releaseImageUri = fmt.Sprintf("%s/%s:%s-eks-a",
			r.ReleaseContainerRegistry,
			repoName,
			tagOptions["gitTag"],
		)
	}

	var semver string
	if r.DevRelease {
		currentSourceImageUri, _, err := r.GetSourceImageURI(name, repoName, tagOptions)
		if err != nil {
			return "", errors.Cause(err)
		}

		previousReleaseImageSemver, err := r.GetPreviousReleaseImageSemver(releaseImageUri)
		if err != nil {
			return "", errors.Cause(err)
		}
		if previousReleaseImageSemver == "" {
			semver = r.DevReleaseUriVersion
		} else {
			fmt.Printf("Previous release image semver for %s image: %s\n", repoName, previousReleaseImageSemver)
			previousReleaseImageUri := fmt.Sprintf("%s-%s", releaseImageUri, previousReleaseImageSemver)

			sameDigest, err := r.CompareHashWithPreviousBundle(currentSourceImageUri, previousReleaseImageUri)
			if err != nil {
				return "", errors.Cause(err)
			}
			if sameDigest {
				semver = previousReleaseImageSemver
				fmt.Printf("Image digest for %s image has not changed, tagging with previous dev release semver: %s\n", repoName, semver)
			} else {
				newSemver, err := generateNewDevReleaseVersion(previousReleaseImageSemver, "vDev", r.BuildRepoBranchName)
				if err != nil {
					return "", errors.Cause(err)
				}
				semver = strings.ReplaceAll(newSemver, "+", "-")
				fmt.Printf("Image digest for %s image has changed, tagging with new dev release semver: %s\n", repoName, semver)
			}
		}
	} else {
		semver = fmt.Sprintf("%d", r.BundleNumber)
	}

	releaseImageUri = fmt.Sprintf("%s-%s", releaseImageUri, semver)

	return releaseImageUri, nil
}

func (r *ReleaseConfig) CompareHashWithPreviousBundle(currentSourceImageUri, previousReleaseImageUri string) (bool, error) {
	if r.DryRun {
		return false, nil
	}
	fmt.Printf("Comparing digests for [%s] and [%s]\n", currentSourceImageUri, previousReleaseImageUri)
	currentSourceImageUriDigest, err := r.GetECRImageDigest(currentSourceImageUri)
	if err != nil {
		return false, errors.Cause(err)
	}

	previousReleaseImageUriDigest, err := r.GetECRPublicImageDigest(previousReleaseImageUri)
	if err != nil {
		return false, errors.Cause(err)
	}

	return currentSourceImageUriDigest == previousReleaseImageUriDigest, nil
}

func (r *ReleaseConfig) GetPreviousReleaseImageSemver(releaseImageUri string) (string, error) {
	var semver string
	if r.DryRun {
		semver = "v0.0.0-dev-build.0"
	} else {
		bundles := &anywherev1alpha1.Bundles{}
		bundleReleaseManifestKey := r.GetManifestFilepaths(anywherev1alpha1.BundlesKind)
		bundleManifestUrl := fmt.Sprintf("https://%s.s3.amazonaws.com/%s", r.ReleaseBucket, bundleReleaseManifestKey)
		if ExistsInS3(r.ReleaseBucket, bundleReleaseManifestKey) {
			contents, err := ReadHttpFile(bundleManifestUrl)
			if err != nil {
				return "", fmt.Errorf("Error reading bundle manifest from S3: %v", err)
			}

			if err = yaml.Unmarshal(contents, bundles); err != nil {
				return "", fmt.Errorf("Error unmarshaling bundles manifest from [%s]: %v", bundleManifestUrl, err)
			}

			for _, versionedBundle := range bundles.Spec.VersionsBundles {
				vb := &cluster.VersionsBundle{VersionsBundle: &versionedBundle}
				vbImages := vb.Images()
				for _, image := range vbImages {
					if strings.Contains(image.URI, releaseImageUri) {
						imageUri := image.URI
						var differential int
						if r.BuildRepoBranchName == "main" {
							differential = 1
						} else {
							differential = 2
						}
						numDashes := strings.Count(imageUri, "-")
						splitIndex := numDashes - strings.Count(r.BuildRepoBranchName, "-") - differential
						imageUriSplit := strings.SplitAfterN(imageUri, "-", splitIndex)
						semver = imageUriSplit[len(imageUriSplit)-1]
					}
				}
			}
		}
	}
	return semver, nil
}<|MERGE_RESOLUTION|>--- conflicted
+++ resolved
@@ -327,7 +327,6 @@
 	return uri.String(), nil
 }
 
-<<<<<<< HEAD
 func (r *ReleaseConfig) GetSourceManifestURI(path string) (string, error) {
 	bucket := fmt.Sprintf("https://%s", r.SourceBucket)
 	uri, err := url.Parse(bucket)
@@ -338,10 +337,7 @@
 	return uri.String(), nil
 }
 
-func (r *ReleaseConfig) GetSourceImageURI(name, repoName string, tagOptions map[string]string) (string, error) {
-=======
 func (r *ReleaseConfig) GetSourceImageURI(name, repoName string, tagOptions map[string]string) (string, string, error) {
->>>>>>> f6e17d33
 	var sourceImageUri string
 	sourcedFromBranch := r.BuildRepoBranchName
 	if r.DevRelease || r.ReleaseEnvironment == "development" {
@@ -447,7 +443,6 @@
 				r.BundleNumber,
 			)
 		}
-
 	}
 
 	return sourceImageUri, sourcedFromBranch, nil
