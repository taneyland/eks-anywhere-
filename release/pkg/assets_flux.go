--- conflicted
+++ resolved
@@ -16,7 +16,6 @@
 
 import (
 	"fmt"
-
 	"github.com/pkg/errors"
 
 	anywherev1alpha1 "github.com/aws/eks-anywhere/release/api/v1alpha1"
@@ -71,28 +70,14 @@
 func (r *ReleaseConfig) GetFluxBundle(imageDigests map[string]string) (anywherev1alpha1.FluxBundle, error) {
 	artifacts := r.BundleArtifactsTable["flux"]
 
-	var version string
+	var sourceBranch string
 	bundleImageArtifacts := map[string]anywherev1alpha1.Image{}
 	bundleObjects := []string{}
 
 	for _, artifact := range artifacts {
 		imageArtifact := artifact.Image
-<<<<<<< HEAD
-=======
-		componentVersion, err := BuildComponentVersion(
-			newMultiProjectVersionerWithGITTAG(r.BuildRepoSource,
-				fluxcdRootPath,
-				flux2ProjectPath,
-				imageArtifact.SourcedFromBranch,
-				r,
-			),
-		)
-		if err != nil {
-			return anywherev1alpha1.FluxBundle{}, errors.Wrap(err, "failed generating version for flux bundle")
-		}
-		version = componentVersion
+		sourceBranch = imageArtifact.SourcedFromBranch
 
->>>>>>> f6e17d33
 		bundleImageArtifact := anywherev1alpha1.Image{
 			Name:        imageArtifact.AssetName,
 			Description: fmt.Sprintf("Container image for %s image", imageArtifact.AssetName),
@@ -106,12 +91,13 @@
 		bundleObjects = append(bundleObjects, bundleImageArtifact.ImageDigest)
 	}
 
-<<<<<<< HEAD
 	componentChecksum := GenerateComponentChecksum(bundleObjects)
 	version, err := BuildComponentVersion(
-		newMultiProjectVersionerWithGITTAG(
-			filepath.Join(r.BuildRepoSource, "projects/fluxcd"),
-			filepath.Join(r.BuildRepoSource, "projects/fluxcd/flux2"),
+		newMultiProjectVersionerWithGITTAG(r.BuildRepoSource,
+			fluxcdRootPath,
+			flux2ProjectPath,
+			sourceBranch,
+			r,
 		),
 		componentChecksum,
 	)
@@ -119,8 +105,6 @@
 		return anywherev1alpha1.FluxBundle{}, errors.Wrap(err, "failed generating version for flux bundle")
 	}
 
-=======
->>>>>>> f6e17d33
 	bundle := anywherev1alpha1.FluxBundle{
 		Version:                version,
 		SourceController:       bundleImageArtifacts["source-controller"],
