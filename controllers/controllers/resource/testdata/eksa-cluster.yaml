--- conflicted
+++ resolved
@@ -16,15 +16,12 @@
       machineGroupRef:
         name: test_cluster
         kind: VSphereMachineConfig
-<<<<<<< HEAD
       name: md-0
-=======
   externalEtcdConfiguration:
     count: 3
     machineGroupRef:
       name: test_cluster
       kind: VSphereMachineConfig
->>>>>>> ed5825ea
   datacenterRef:
     kind: VSphereDatacenterConfig
     name: test_cluster
