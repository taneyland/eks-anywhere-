package resource_test

import (
	"context"
	_ "embed"
	"strings"
	"testing"

	"github.com/golang/mock/gomock"
	etcdv1 "github.com/mrajashree/etcdadm-controller/api/v1alpha3"
	"github.com/stretchr/testify/assert"
	corev1 "k8s.io/api/core/v1"
	"k8s.io/apimachinery/pkg/api/errors"
	"k8s.io/apimachinery/pkg/apis/meta/v1/unstructured"
	"k8s.io/apimachinery/pkg/runtime/schema"
	"k8s.io/apimachinery/pkg/types"
	clusterv1 "sigs.k8s.io/cluster-api/api/v1alpha3"
	bootstrapv1 "sigs.k8s.io/cluster-api/controlplane/kubeadm/api/v1alpha3"
	controllerruntime "sigs.k8s.io/controller-runtime"
	"sigs.k8s.io/controller-runtime/pkg/client"
	"sigs.k8s.io/controller-runtime/pkg/log"
	"sigs.k8s.io/yaml"

	"github.com/aws/eks-anywhere/controllers/controllers/resource"
	"github.com/aws/eks-anywhere/controllers/controllers/resource/mocks"
	"github.com/aws/eks-anywhere/internal/test"
	anywherev1 "github.com/aws/eks-anywhere/pkg/api/v1alpha1"
)

//go:embed testdata/kubeadmcontrolplane.yaml
var kubeadmcontrolplaneFile string

//go:embed testdata/etcdadmcluster.yaml
var etcdadmclusterFile string

//go:embed testdata/vsphereMachineTemplate.yaml
var vsphereMachineTemplateFile string

//go:embed testdata/machineDeployment.yaml
var machineDeploymentFile string

//go:embed testdata/expectedMachineDeployment.yaml
var expectedMachineDeploymentFile string

//go:embed testdata/expectedMachineDeploymentOnlyReplica.yaml
var expectedMachineDeploymentOnlyReplica string

//go:embed testdata/vsphereDatacenterConfigSpec.yaml
var vsphereDatacenterConfigSpecPath string

//go:embed testdata/vsphereMachineConfigSpec.yaml
var vsphereMachineConfigSpecPath string

func TestClusterReconcilerReconcile(t *testing.T) {
	type args struct {
		objectKey types.NamespacedName
		name      string
		namespace string
	}
	tests := []struct {
		name    string
		args    args
		want    controllerruntime.Result
		wantErr bool
		prepare func(context.Context, *mocks.MockResourceFetcher, *mocks.MockResourceUpdater, string, string)
	}{
		{
			name: "worker node reconcile (Vsphere provider) - worker nodes has changes",
			args: args{
				namespace: "namespaceA",
				name:      "nameA",
				objectKey: types.NamespacedName{
					Name:      "nameA",
					Namespace: "namespaceA",
				},
			},
			want: controllerruntime.Result{},
			prepare: func(ctx context.Context, fetcher *mocks.MockResourceFetcher, resourceUpdater *mocks.MockResourceUpdater, name string, namespace string) {
				replicasInput := 3
				cluster := &anywherev1.Cluster{}
				cluster.SetName(name)
				cluster.SetNamespace(namespace)
				cluster.Spec.DatacenterRef.Name = "testDataRef"
				cluster.Spec.DatacenterRef.Kind = anywherev1.VSphereDatacenterKind
				cluster.Spec.ControlPlaneConfiguration = anywherev1.ControlPlaneConfiguration{Count: replicasInput, MachineGroupRef: &anywherev1.Ref{Name: "testMachineGroupRef-cp"}}
				cluster.Spec.WorkerNodeGroupConfigurations = []anywherev1.WorkerNodeGroupConfiguration{{Count: replicasInput, MachineGroupRef: &anywherev1.Ref{Name: "testMachineGroupRef"}}}
				cluster.Spec.ExternalEtcdConfiguration = &anywherev1.ExternalEtcdConfiguration{Count: replicasInput, MachineGroupRef: &anywherev1.Ref{Name: "testMachineGroupRef-etcd"}}
				cluster.Spec.ClusterNetwork.Pods.CidrBlocks = []string{"192.168.0.0/16"}
				cluster.Spec.ClusterNetwork.Services.CidrBlocks = []string{"10.96.0.0/12"}

				fetcher.EXPECT().FetchCluster(gomock.Any(), gomock.Any()).Return(cluster, nil)

				spec := test.NewFullClusterSpec(t, "testdata/eksa-cluster.yaml")

				fetcher.EXPECT().FetchAppliedSpec(ctx, gomock.Any()).Return(spec, nil)

				fetcher.EXPECT().FetchObject(gomock.Any(), gomock.Any(), gomock.Any()).Do(func(ctx context.Context, objectKey types.NamespacedName, obj client.Object) {
					clusterSpec := &anywherev1.VSphereDatacenterConfig{}
					if err := yaml.Unmarshal([]byte(vsphereDatacenterConfigSpecPath), clusterSpec); err != nil {
						t.Errorf("unmarshal failed: %v", err)
					}
					cluster := obj.(*anywherev1.VSphereDatacenterConfig)
					cluster.SetName(name)
					cluster.SetNamespace(namespace)
					cluster.Spec = clusterSpec.Spec
					assert.Equal(t, objectKey.Name, "testDataRef", "expected Name to be testDataRef")
				}).Return(nil)
				fetcher.EXPECT().FetchObject(gomock.Any(), gomock.Any(), gomock.Any()).Do(func(ctx context.Context, objectKey types.NamespacedName, obj client.Object) {
					clusterSpec := &anywherev1.VSphereMachineConfig{}
					if err := yaml.Unmarshal([]byte(vsphereMachineConfigSpecPath), clusterSpec); err != nil {
						t.Errorf("unmarshal failed: %v", err)
					}
					cluster := obj.(*anywherev1.VSphereMachineConfig)
					cluster.SetName(name)
					cluster.SetNamespace(namespace)
					cluster.Spec = clusterSpec.Spec
					assert.Equal(t, objectKey.Name, "testMachineGroupRef-cp", "expected Name to be testMachineGroupRef-cp")
				}).Return(nil)
				fetcher.EXPECT().FetchObject(gomock.Any(), gomock.Any(), gomock.Any()).Do(func(ctx context.Context, objectKey types.NamespacedName, obj client.Object) {
					clusterSpec := &anywherev1.VSphereMachineConfig{}
					if err := yaml.Unmarshal([]byte(vsphereMachineConfigSpecPath), clusterSpec); err != nil {
						t.Errorf("unmarshal failed: %v", err)
					}
					cluster := obj.(*anywherev1.VSphereMachineConfig)
					cluster.SetName(objectKey.Name)
					cluster.SetNamespace(objectKey.Namespace)
					cluster.Spec = clusterSpec.Spec
					assert.Equal(t, objectKey.Name, "testMachineGroupRef", "expected Name to be testMachineGroupRef")
				}).Return(nil)
				fetcher.EXPECT().FetchObject(gomock.Any(), gomock.Any(), gomock.Any()).Do(func(ctx context.Context, objectKey types.NamespacedName, obj client.Object) {
					clusterSpec := &anywherev1.VSphereMachineConfig{}
					if err := yaml.Unmarshal([]byte(vsphereMachineConfigSpecPath), clusterSpec); err != nil {
						t.Errorf("unmarshal failed: %v", err)
					}
					cluster := obj.(*anywherev1.VSphereMachineConfig)
					cluster.SetName(name)
					cluster.SetNamespace(namespace)
					cluster.Spec = clusterSpec.Spec
					assert.Equal(t, objectKey.Name, "testMachineGroupRef-etcd", "expected Name to be testMachineGroupRef-etcd")
				}).Return(nil)

				kubeAdmControlPlane := &bootstrapv1.KubeadmControlPlane{}
				if err := yaml.Unmarshal([]byte(kubeadmcontrolplaneFile), kubeAdmControlPlane); err != nil {
					t.Errorf("unmarshal failed: %v", err)
				}

				etcdadmCluster := &etcdv1.EtcdadmCluster{}
				if err := yaml.Unmarshal([]byte(etcdadmclusterFile), etcdadmCluster); err != nil {
					t.Errorf("unmarshal failed: %v", err)
				}

				fetcher.EXPECT().Etcd(ctx, gomock.Any()).Return(etcdadmCluster, nil)
				fetcher.EXPECT().ExistingVSphereDatacenterConfig(ctx, gomock.Any()).Return(&anywherev1.VSphereDatacenterConfig{}, nil)
				fetcher.EXPECT().ExistingVSphereControlPlaneMachineConfig(ctx, gomock.Any()).Return(&anywherev1.VSphereMachineConfig{}, nil)
				fetcher.EXPECT().ExistingVSphereEtcdMachineConfig(ctx, gomock.Any()).Return(&anywherev1.VSphereMachineConfig{}, nil)
<<<<<<< HEAD
				fetcher.EXPECT().ExistingVSphereWorkerMachineConfigs(ctx, gomock.Any()).Return(map[string]anywherev1.VSphereMachineConfig{"test_cluster": {}}, nil)
=======
				fetcher.EXPECT().ExistingVSphereWorkerMachineConfig(ctx, gomock.Any()).Return(&anywherev1.VSphereMachineConfig{}, nil)
				fetcher.EXPECT().VSphereCredentials(ctx).Return(&corev1.Secret{
					Data: map[string][]byte{"username": []byte("username"), "password": []byte("password")},
				}, nil)
>>>>>>> 80392497
				fetcher.EXPECT().Fetch(ctx, gomock.Any(), gomock.Any(), gomock.Any(), gomock.Any()).AnyTimes().Return(nil, errors.NewNotFound(schema.GroupResource{Group: "testgroup", Resource: "testresource"}, ""))

				resourceUpdater.EXPECT().ApplyPatch(ctx, gomock.Any(), false).Return(nil)
				resourceUpdater.EXPECT().ForceApplyTemplate(ctx, gomock.Any(), gomock.Any()).Do(func(ctx context.Context, template *unstructured.Unstructured, dryRun bool) {
					assert.Equal(t, false, dryRun, "Expected dryRun didn't match")
					switch template.GetKind() {
					case "VSphereMachineTemplate":
						if strings.Contains(template.GetName(), "worker-node") {
							expectedMachineTemplate := &unstructured.Unstructured{}
							if err := yaml.Unmarshal([]byte(vsphereMachineTemplateFile), expectedMachineTemplate); err != nil {
								t.Errorf("unmarshal failed: %v", err)
							}
							assert.Equal(t, expectedMachineTemplate, template, "values", expectedMachineTemplate, template)
						}
					case "MachineDeployment":
						expectedMCDeployment := &unstructured.Unstructured{}
						if err := yaml.Unmarshal([]byte(expectedMachineDeploymentFile), expectedMCDeployment); err != nil {
							t.Errorf("unmarshal failed: %v", err)
						}
						assert.Equal(t, expectedMCDeployment, template, "values", expectedMCDeployment, template)
					}
				}).AnyTimes().Return(nil)
			},
		},
		{
			name: "worker node reconcile (Vsphere provider) - worker nodes has NO machine-template changes",
			args: args{
				namespace: "namespaceA",
				name:      "nameA",
				objectKey: types.NamespacedName{
					Name:      "nameA",
					Namespace: "namespaceA",
				},
			},
			want: controllerruntime.Result{},
			prepare: func(ctx context.Context, fetcher *mocks.MockResourceFetcher, resourceUpdater *mocks.MockResourceUpdater, name string, namespace string) {
				cluster := &anywherev1.Cluster{}
				cluster.SetName(name)
				cluster.SetNamespace(namespace)
				cluster.Spec.DatacenterRef.Name = "testDataRef"
				cluster.Spec.DatacenterRef.Kind = anywherev1.VSphereDatacenterKind
				cluster.Spec.ControlPlaneConfiguration = anywherev1.ControlPlaneConfiguration{Count: 1, MachineGroupRef: &anywherev1.Ref{Name: "testMachineGroupRef-cp"}}
				cluster.Spec.WorkerNodeGroupConfigurations = []anywherev1.WorkerNodeGroupConfiguration{{Count: 1, MachineGroupRef: &anywherev1.Ref{Name: "testMachineGroupRef"}}}
				fetcher.EXPECT().FetchCluster(gomock.Any(), gomock.Any()).Return(cluster, nil)

				spec := test.NewFullClusterSpec(t, "testdata/eksa-cluster_no_changes.yaml")
				fetcher.EXPECT().FetchAppliedSpec(ctx, gomock.Any()).Return(spec, nil)

				datacenterSpec := &anywherev1.VSphereDatacenterConfig{}
				if err := yaml.Unmarshal([]byte(vsphereDatacenterConfigSpecPath), datacenterSpec); err != nil {
					t.Errorf("unmarshal failed: %v", err)
				}

				fetcher.EXPECT().FetchObject(gomock.Any(), gomock.Any(), gomock.Any()).Do(func(ctx context.Context, objectKey types.NamespacedName, obj client.Object) {
					cluster := obj.(*anywherev1.VSphereDatacenterConfig)
					cluster.SetName(name)
					cluster.SetNamespace(namespace)
					cluster.Spec = datacenterSpec.Spec
					assert.Equal(t, objectKey.Name, "testDataRef", "expected Name to be testDataRef")
				}).Return(nil)

				existingVSDatacenter := &anywherev1.VSphereDatacenterConfig{}
				existingVSDatacenter.Spec = datacenterSpec.Spec
				fetcher.EXPECT().ExistingVSphereDatacenterConfig(ctx, gomock.Any()).Return(existingVSDatacenter, nil)

				machineSpec := &anywherev1.VSphereMachineConfig{}
				if err := yaml.Unmarshal([]byte(vsphereMachineConfigSpecPath), machineSpec); err != nil {
					t.Errorf("unmarshal failed: %v", err)
				}

				fetcher.EXPECT().FetchObject(gomock.Any(), gomock.Any(), gomock.Any()).Do(func(ctx context.Context, objectKey types.NamespacedName, obj client.Object) {
					cluster := obj.(*anywherev1.VSphereMachineConfig)
					cluster.SetName(name)
					cluster.SetNamespace(namespace)
					cluster.Spec = machineSpec.Spec
					assert.Equal(t, objectKey.Name, "testMachineGroupRef-cp", "expected Name to be testMachineGroupRef-cp")
				}).Return(nil)
				fetcher.EXPECT().FetchObject(gomock.Any(), gomock.Any(), gomock.Any()).Do(func(ctx context.Context, objectKey types.NamespacedName, obj client.Object) {
					cluster := obj.(*anywherev1.VSphereMachineConfig)
					cluster.SetName(objectKey.Name)
					cluster.SetNamespace(objectKey.Namespace)
					cluster.Spec = machineSpec.Spec
					assert.Equal(t, objectKey.Name, "testMachineGroupRef", "expected Name to be testMachineGroupRef")
				}).Return(nil)

				existingVSMachine := &anywherev1.VSphereMachineConfig{}
				existingVSMachine.Spec = machineSpec.Spec
				fetcher.EXPECT().ExistingVSphereControlPlaneMachineConfig(ctx, gomock.Any()).Return(&anywherev1.VSphereMachineConfig{}, nil)
				fetcher.EXPECT().ExistingVSphereWorkerMachineConfigs(ctx, gomock.Any()).Return(map[string]anywherev1.VSphereMachineConfig{"test_cluster": {}}, nil)

				kubeAdmControlPlane := &bootstrapv1.KubeadmControlPlane{}
				if err := yaml.Unmarshal([]byte(kubeadmcontrolplaneFile), kubeAdmControlPlane); err != nil {
					t.Errorf("unmarshal failed: %v", err)
				}

				mcDeployment := &clusterv1.MachineDeployment{}
				if err := yaml.Unmarshal([]byte(machineDeploymentFile), mcDeployment); err != nil {
					t.Errorf("unmarshal failed: %v", err)
				}

<<<<<<< HEAD
=======
				fetcher.EXPECT().MachineDeployment(ctx, gomock.Any()).Return(mcDeployment, nil)
				fetcher.EXPECT().VSphereCredentials(ctx).Return(&corev1.Secret{
					Data: map[string][]byte{"username": []byte("username"), "password": []byte("password")},
				}, nil)
>>>>>>> 80392497
				fetcher.EXPECT().Fetch(ctx, gomock.Any(), gomock.Any(), gomock.Any(), gomock.Any()).AnyTimes().Return(nil, errors.NewNotFound(schema.GroupResource{Group: "testgroup", Resource: "testresource"}, ""))

				resourceUpdater.EXPECT().ForceApplyTemplate(ctx, gomock.Any(), gomock.Any()).Do(func(ctx context.Context, template *unstructured.Unstructured, dryRun bool) {
					assert.Equal(t, false, dryRun, "Expected dryRun didn't match")
					println(template.GetName(), " : ", template.GetKind())
					switch template.GetKind() {
					case "MachineDeployment":
						expectedMCDeployment := &unstructured.Unstructured{}
						if err := yaml.Unmarshal([]byte(expectedMachineDeploymentOnlyReplica), expectedMCDeployment); err != nil {
							t.Errorf("unmarshal failed: %v", err)
						}
						assert.Equal(t, expectedMCDeployment, template, "values", expectedMCDeployment, template)
					}
				}).AnyTimes().Return(nil)
			},
		},
	}
	for _, tt := range tests {
		t.Run(tt.name, func(t *testing.T) {
			ctx := context.Background()
			mockCtrl := gomock.NewController(t)
			fetcher := mocks.NewMockResourceFetcher(mockCtrl)
			resourceUpdater := mocks.NewMockResourceUpdater(mockCtrl)
			tt.prepare(ctx, fetcher, resourceUpdater, tt.args.name, tt.args.namespace)

			cor := resource.NewClusterReconciler(fetcher, resourceUpdater, test.FakeNow, log.NullLogger{})

			if err := cor.Reconcile(ctx, tt.args.objectKey, false); (err != nil) != tt.wantErr {
				t.Errorf("Reconcile() error = %v, wantErr %v", err, tt.wantErr)
			}
		})
	}
}<|MERGE_RESOLUTION|>--- conflicted
+++ resolved
@@ -122,8 +122,8 @@
 						t.Errorf("unmarshal failed: %v", err)
 					}
 					cluster := obj.(*anywherev1.VSphereMachineConfig)
-					cluster.SetName(objectKey.Name)
-					cluster.SetNamespace(objectKey.Namespace)
+					cluster.SetName(name)
+					cluster.SetNamespace(namespace)
 					cluster.Spec = clusterSpec.Spec
 					assert.Equal(t, objectKey.Name, "testMachineGroupRef", "expected Name to be testMachineGroupRef")
 				}).Return(nil)
@@ -153,14 +153,10 @@
 				fetcher.EXPECT().ExistingVSphereDatacenterConfig(ctx, gomock.Any()).Return(&anywherev1.VSphereDatacenterConfig{}, nil)
 				fetcher.EXPECT().ExistingVSphereControlPlaneMachineConfig(ctx, gomock.Any()).Return(&anywherev1.VSphereMachineConfig{}, nil)
 				fetcher.EXPECT().ExistingVSphereEtcdMachineConfig(ctx, gomock.Any()).Return(&anywherev1.VSphereMachineConfig{}, nil)
-<<<<<<< HEAD
 				fetcher.EXPECT().ExistingVSphereWorkerMachineConfigs(ctx, gomock.Any()).Return(map[string]anywherev1.VSphereMachineConfig{"test_cluster": {}}, nil)
-=======
-				fetcher.EXPECT().ExistingVSphereWorkerMachineConfig(ctx, gomock.Any()).Return(&anywherev1.VSphereMachineConfig{}, nil)
 				fetcher.EXPECT().VSphereCredentials(ctx).Return(&corev1.Secret{
 					Data: map[string][]byte{"username": []byte("username"), "password": []byte("password")},
 				}, nil)
->>>>>>> 80392497
 				fetcher.EXPECT().Fetch(ctx, gomock.Any(), gomock.Any(), gomock.Any(), gomock.Any()).AnyTimes().Return(nil, errors.NewNotFound(schema.GroupResource{Group: "testgroup", Resource: "testresource"}, ""))
 
 				resourceUpdater.EXPECT().ApplyPatch(ctx, gomock.Any(), false).Return(nil)
@@ -240,8 +236,8 @@
 				}).Return(nil)
 				fetcher.EXPECT().FetchObject(gomock.Any(), gomock.Any(), gomock.Any()).Do(func(ctx context.Context, objectKey types.NamespacedName, obj client.Object) {
 					cluster := obj.(*anywherev1.VSphereMachineConfig)
-					cluster.SetName(objectKey.Name)
-					cluster.SetNamespace(objectKey.Namespace)
+					cluster.SetName(name)
+					cluster.SetNamespace(namespace)
 					cluster.Spec = machineSpec.Spec
 					assert.Equal(t, objectKey.Name, "testMachineGroupRef", "expected Name to be testMachineGroupRef")
 				}).Return(nil)
@@ -261,13 +257,10 @@
 					t.Errorf("unmarshal failed: %v", err)
 				}
 
-<<<<<<< HEAD
-=======
 				fetcher.EXPECT().MachineDeployment(ctx, gomock.Any()).Return(mcDeployment, nil)
 				fetcher.EXPECT().VSphereCredentials(ctx).Return(&corev1.Secret{
 					Data: map[string][]byte{"username": []byte("username"), "password": []byte("password")},
 				}, nil)
->>>>>>> 80392497
 				fetcher.EXPECT().Fetch(ctx, gomock.Any(), gomock.Any(), gomock.Any(), gomock.Any()).AnyTimes().Return(nil, errors.NewNotFound(schema.GroupResource{Group: "testgroup", Resource: "testresource"}, ""))
 
 				resourceUpdater.EXPECT().ForceApplyTemplate(ctx, gomock.Any(), gomock.Any()).Do(func(ctx context.Context, template *unstructured.Unstructured, dryRun bool) {
