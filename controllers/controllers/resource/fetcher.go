package resource

import (
	"context"
	"fmt"
	"strings"

	eksdv1alpha1 "github.com/aws/eks-distro-build-tooling/release/api/v1alpha1"
	"github.com/go-logr/logr"
	etcdv1 "github.com/mrajashree/etcdadm-controller/api/v1beta1"
	corev1 "k8s.io/api/core/v1"
	apierrors "k8s.io/apimachinery/pkg/api/errors"
	metav1 "k8s.io/apimachinery/pkg/apis/meta/v1"
	"k8s.io/apimachinery/pkg/apis/meta/v1/unstructured"
	"k8s.io/apimachinery/pkg/labels"
	"k8s.io/apimachinery/pkg/selection"
	"k8s.io/apimachinery/pkg/types"
	vspherev1 "sigs.k8s.io/cluster-api-provider-vsphere/api/v1beta1"
	clusterv1 "sigs.k8s.io/cluster-api/api/v1beta1"
	kubeadmv1 "sigs.k8s.io/cluster-api/bootstrap/kubeadm/api/v1beta1"
	controlplanev1 "sigs.k8s.io/cluster-api/controlplane/kubeadm/api/v1beta1"
	"sigs.k8s.io/controller-runtime/pkg/client"

	anywherev1 "github.com/aws/eks-anywhere/pkg/api/v1alpha1"
	"github.com/aws/eks-anywhere/pkg/cluster"
	"github.com/aws/eks-anywhere/pkg/constants"
	releasev1alpha1 "github.com/aws/eks-anywhere/release/api/v1alpha1"
)

type ResourceFetcher interface {
	MachineDeployment(ctx context.Context, cs *anywherev1.Cluster, wnc anywherev1.WorkerNodeGroupConfiguration) (*clusterv1.MachineDeployment, error)
	KubeadmConfigTemplate(ctx context.Context, cs *anywherev1.Cluster, wnc anywherev1.WorkerNodeGroupConfiguration) (*kubeadmv1.KubeadmConfigTemplate, error)
	VSphereWorkerMachineTemplate(ctx context.Context, cs *anywherev1.Cluster, wnc anywherev1.WorkerNodeGroupConfiguration) (*vspherev1.VSphereMachineTemplate, error)
	VSphereCredentials(ctx context.Context) (*corev1.Secret, error)
	FetchObject(ctx context.Context, objectKey types.NamespacedName, obj client.Object) error
	FetchObjectByName(ctx context.Context, name string, namespace string, obj client.Object) error
	Fetch(ctx context.Context, name string, namespace string, kind string, apiVersion string) (*unstructured.Unstructured, error)
	FetchCluster(ctx context.Context, objectKey types.NamespacedName) (*anywherev1.Cluster, error)
	ExistingVSphereDatacenterConfig(ctx context.Context, cs *anywherev1.Cluster, wnc anywherev1.WorkerNodeGroupConfiguration) (*anywherev1.VSphereDatacenterConfig, error)
	ExistingVSphereControlPlaneMachineConfig(ctx context.Context, cs *anywherev1.Cluster) (*anywherev1.VSphereMachineConfig, error)
	ExistingVSphereEtcdMachineConfig(ctx context.Context, cs *anywherev1.Cluster) (*anywherev1.VSphereMachineConfig, error)
	ExistingVSphereWorkerMachineConfig(ctx context.Context, cs *anywherev1.Cluster, wnc anywherev1.WorkerNodeGroupConfiguration) (*anywherev1.VSphereMachineConfig, error)
	ExistingWorkerNodeGroupConfig(ctx context.Context, cs *anywherev1.Cluster, wnc anywherev1.WorkerNodeGroupConfiguration) (*anywherev1.WorkerNodeGroupConfiguration, error)
	ControlPlane(ctx context.Context, cs *anywherev1.Cluster) (*controlplanev1.KubeadmControlPlane, error)
	Etcd(ctx context.Context, cs *anywherev1.Cluster) (*etcdv1.EtcdadmCluster, error)
	FetchAppliedSpec(ctx context.Context, cs *anywherev1.Cluster) (*cluster.Spec, error)
	AWSIamConfig(ctx context.Context, ref *anywherev1.Ref, namespace string) (*anywherev1.AWSIamConfig, error)
	OIDCConfig(ctx context.Context, ref *anywherev1.Ref, namespace string) (*anywherev1.OIDCConfig, error)
}

type CapiResourceFetcher struct {
	client client.Reader
	log    logr.Logger
}

func NewCAPIResourceFetcher(client client.Reader, Log logr.Logger) *CapiResourceFetcher {
	return &CapiResourceFetcher{
		client: client,
		log:    Log,
	}
}

func (r *CapiResourceFetcher) FetchObjectByName(ctx context.Context, name string, namespace string, obj client.Object) error {
	err := r.FetchObject(ctx, types.NamespacedName{Namespace: namespace, Name: name}, obj)
	if err != nil {
		return err
	}
	return nil
}

func (r *CapiResourceFetcher) FetchObject(ctx context.Context, objectKey types.NamespacedName, obj client.Object) error {
	err := r.client.Get(ctx, objectKey, obj)
	if err != nil {
		return err
	}
	return nil
}

func (r *CapiResourceFetcher) fetchClusterKind(ctx context.Context, objectKey types.NamespacedName) (string, error) {
	supportedKinds := []string{anywherev1.ClusterKind, anywherev1.VSphereDatacenterKind, anywherev1.DockerDatacenterKind, anywherev1.VSphereMachineConfigKind, anywherev1.AWSIamConfigKind, anywherev1.OIDCConfigKind}
	for _, kind := range supportedKinds {
		obj := &unstructured.Unstructured{}
		obj.SetKind(kind)
		obj.SetAPIVersion(anywherev1.GroupVersion.String())
		err := r.FetchObject(ctx, objectKey, obj)
		if err != nil && !apierrors.IsNotFound(err) {
			return "", err
		}
		if err == nil {
			return obj.GetKind(), nil
		}
	}
	return "", fmt.Errorf("no object found for %v", objectKey)
}

func (r *CapiResourceFetcher) FetchCluster(ctx context.Context, objectKey types.NamespacedName) (*anywherev1.Cluster, error) {
	r.log.Info("looking up resource", "objectKey", objectKey)
	kind, err := r.fetchClusterKind(ctx, objectKey)
	if err != nil {
		return nil, err
	}
	switch kind {
	case anywherev1.ClusterKind:
		cluster := &anywherev1.Cluster{}
		if err := r.FetchObject(ctx, objectKey, cluster); err != nil {
			return nil, err
		}
		return cluster, nil
	default:
		return r.fetchClusterForRef(ctx, objectKey, kind)
	}
}

func (r *CapiResourceFetcher) clusterByName(ctx context.Context, namespace, name string) (*clusterv1.Cluster, error) {
	cluster := &clusterv1.Cluster{}
	key := client.ObjectKey{
		Namespace: namespace,
		Name:      name,
	}
	if err := r.FetchObject(ctx, key, cluster); err != nil {
		return nil, err
	}
	return cluster, nil
}

func (r *CapiResourceFetcher) fetchClusterForRef(ctx context.Context, refId types.NamespacedName, kind string) (*anywherev1.Cluster, error) {
	clusters := &anywherev1.ClusterList{}
	o := &client.ListOptions{Raw: &metav1.ListOptions{TypeMeta: metav1.TypeMeta{Kind: anywherev1.ClusterKind, APIVersion: anywherev1.GroupVersion.String()}}, Namespace: refId.Namespace}
	err := r.client.List(ctx, clusters, o)
	if err != nil {
		return nil, err
	}
	for _, c := range clusters.Items {
		if kind == anywherev1.VSphereDatacenterKind || kind == anywherev1.DockerDatacenterKind {
			if c.Spec.DatacenterRef.Name == refId.Name {
				if _, err := r.clusterByName(ctx, constants.EksaSystemNamespace, c.Name); err == nil { // further validates a capi cluster exists
					return &c, nil
				}
			}
		}
		if kind == anywherev1.VSphereMachineConfigKind {
			for _, machineRef := range c.Spec.WorkerNodeGroupConfigurations {
				if machineRef.MachineGroupRef != nil && machineRef.MachineGroupRef.Name == refId.Name {
					if _, err := r.clusterByName(ctx, constants.EksaSystemNamespace, c.Name); err == nil { // further validates a capi cluster exists
						return &c, nil
					}
				}
			}
			if c.Spec.ControlPlaneConfiguration.MachineGroupRef != nil && c.Spec.ControlPlaneConfiguration.MachineGroupRef.Name == refId.Name {
				if _, err := r.clusterByName(ctx, constants.EksaSystemNamespace, c.Name); err == nil { // further validates a capi cluster exists
					return &c, nil
				}
			}
			if c.Spec.ExternalEtcdConfiguration != nil && c.Spec.ExternalEtcdConfiguration.MachineGroupRef != nil && c.Spec.ExternalEtcdConfiguration.MachineGroupRef.Name == refId.Name {
				if _, err := r.clusterByName(ctx, constants.EksaSystemNamespace, c.Name); err == nil { // further validates a capi cluster exists
					return &c, nil
				}
			}
		}
		if kind == anywherev1.OIDCConfigKind || kind == anywherev1.AWSIamConfigKind {
			for _, identityProviderRef := range c.Spec.IdentityProviderRefs {
				if identityProviderRef.Name == refId.Name {
					if _, err := r.clusterByName(ctx, constants.EksaSystemNamespace, c.Name); err == nil { // further validates a capi cluster exists
						return &c, nil
					}
				}
			}
		}
	}
	return nil, fmt.Errorf("eksa cluster not found for %s: %v", kind, refId)
}

func (r *CapiResourceFetcher) machineDeploymentsMap(ctx context.Context, c *anywherev1.Cluster) (map[string]*clusterv1.MachineDeployment, error) {
	machineDeployments := &clusterv1.MachineDeploymentList{}
	req, err := labels.NewRequirement(clusterv1.ClusterLabelName, selection.Equals, []string{c.Name})
	if err != nil {
		return nil, err
	}
	o := &client.ListOptions{LabelSelector: labels.NewSelector().Add(*req), Namespace: constants.EksaSystemNamespace}
	err = r.client.List(ctx, machineDeployments, o)
	if err != nil {
		return nil, err
	}
	deployments := make(map[string]*clusterv1.MachineDeployment, len(machineDeployments.Items))
	for _, md := range machineDeployments.Items {
		deployments[md.Name] = md.DeepCopy()
	}
	return deployments, nil
}

func (r *CapiResourceFetcher) MachineDeployment(ctx context.Context, cs *anywherev1.Cluster, wnc anywherev1.WorkerNodeGroupConfiguration) (*clusterv1.MachineDeployment, error) {
	deployments, err := r.machineDeploymentsMap(ctx, cs)
	if err != nil {
		return nil, err
	}

	if len(deployments) < 1 {
		return nil, fmt.Errorf("no machine deployments found for cluster %s", cs.Name)
	}

	mdName := fmt.Sprintf("%s-%s", cs.Name, wnc.Name)
	if _, ok := deployments[mdName]; ok {
		return deployments[mdName], nil
	} else {
		return nil, fmt.Errorf("no machine deployment named %s", mdName)
	}
}

func (r *CapiResourceFetcher) Fetch(ctx context.Context, name string, namespace string, kind string, apiVersion string) (*unstructured.Unstructured, error) {
	us := &unstructured.Unstructured{}
	us.SetKind(kind)
	us.SetAPIVersion(apiVersion)
	key := client.ObjectKey{Name: name, Namespace: namespace}
	if err := r.client.Get(ctx, key, us); err != nil {
		return nil, err
	}
	return us, nil
}

func (r *CapiResourceFetcher) VSphereWorkerMachineTemplate(ctx context.Context, cs *anywherev1.Cluster, wnc anywherev1.WorkerNodeGroupConfiguration) (*vspherev1.VSphereMachineTemplate, error) {
	md, err := r.MachineDeployment(ctx, cs, wnc)
	if err != nil {
		return nil, err
	}
	vsphereMachineTemplate := &vspherev1.VSphereMachineTemplate{}
	err = r.FetchObjectByName(ctx, md.Spec.Template.Spec.InfrastructureRef.Name, constants.EksaSystemNamespace, vsphereMachineTemplate)
	if err != nil {
		return nil, err
	}
	return vsphereMachineTemplate, nil
}

func (r *CapiResourceFetcher) VSphereControlPlaneMachineTemplate(ctx context.Context, cs *anywherev1.Cluster) (*vspherev1.VSphereMachineTemplate, error) {
	cp, err := r.ControlPlane(ctx, cs)
	if err != nil {
		return nil, err
	}
	vsphereMachineTemplate := &vspherev1.VSphereMachineTemplate{}
	err = r.FetchObjectByName(ctx, cp.Spec.MachineTemplate.InfrastructureRef.Name, constants.EksaSystemNamespace, vsphereMachineTemplate)
	if err != nil {
		return nil, err
	}
	return vsphereMachineTemplate, nil
}

func (r *CapiResourceFetcher) VSphereEtcdMachineTemplate(ctx context.Context, cs *anywherev1.Cluster) (*vspherev1.VSphereMachineTemplate, error) {
	etcd, err := r.Etcd(ctx, cs)
	if err != nil {
		return nil, err
	}
	vsphereMachineTemplate := &vspherev1.VSphereMachineTemplate{}
	err = r.FetchObjectByName(ctx, etcd.Spec.InfrastructureTemplate.Name, constants.EksaSystemNamespace, vsphereMachineTemplate)
	if err != nil {
		return nil, err
	}
	return vsphereMachineTemplate, nil
}

func (r *CapiResourceFetcher) KubeadmConfigTemplate(ctx context.Context, cs *anywherev1.Cluster, wnc anywherev1.WorkerNodeGroupConfiguration) (*kubeadmv1.KubeadmConfigTemplate, error) {
	machineDeployment, err := r.MachineDeployment(ctx, cs, wnc)
	if err != nil {
		return nil, err
	}
	kubeadmConfigTemplate := &kubeadmv1.KubeadmConfigTemplate{}
	err = r.FetchObjectByName(ctx, machineDeployment.Spec.Template.Spec.Bootstrap.ConfigRef.Name, constants.EksaSystemNamespace, kubeadmConfigTemplate)
	if err != nil {
		return nil, err
	}
	return kubeadmConfigTemplate, nil
}

func (r *CapiResourceFetcher) VSphereCredentials(ctx context.Context) (*corev1.Secret, error) {
	secret := &corev1.Secret{}
	err := r.FetchObjectByName(ctx, constants.VSphereCredentialsName, constants.EksaSystemNamespace, secret)
	if err != nil {
		return nil, err
	}
	return secret, nil
}

func (r *CapiResourceFetcher) bundles(ctx context.Context, name, namespace string) (*releasev1alpha1.Bundles, error) {
	clusterBundle := &releasev1alpha1.Bundles{}
	err := r.FetchObjectByName(ctx, name, namespace, clusterBundle)
	if err != nil {
		return nil, err
	}
	return clusterBundle, nil
}

<<<<<<< HEAD
func (r *CapiResourceFetcher) eksdRelease(ctx context.Context, name, namespace string) (*eksdv1alpha1.Release, error) {
	eksd := &eksdv1alpha1.Release{}
	err := r.FetchObjectByName(ctx, name, namespace, eksd)
	if err != nil {
		return nil, err
	}
	return eksd, nil
=======
func (r *CapiResourceFetcher) oidcConfig(ctx context.Context, name, namespace string) (*anywherev1.OIDCConfig, error) {
	clusterOIDC := &anywherev1.OIDCConfig{}
	err := r.FetchObjectByName(ctx, name, namespace, clusterOIDC)
	if err != nil {
		return nil, err
	}
	return clusterOIDC, nil
>>>>>>> f7e675f0
}

func (r *CapiResourceFetcher) ControlPlane(ctx context.Context, cs *anywherev1.Cluster) (*controlplanev1.KubeadmControlPlane, error) {
	// Fetch capi cluster
	capiCluster := &clusterv1.Cluster{}
	err := r.FetchObjectByName(ctx, cs.Name, constants.EksaSystemNamespace, capiCluster)
	if err != nil {
		return nil, err
	}
	cpRef := capiCluster.Spec.ControlPlaneRef
	cp := &controlplanev1.KubeadmControlPlane{}
	err = r.FetchObjectByName(ctx, cpRef.Name, cpRef.Namespace, cp)
	if err != nil {
		return nil, err
	}
	return cp, nil
}

func (r *CapiResourceFetcher) Etcd(ctx context.Context, cs *anywherev1.Cluster) (*etcdv1.EtcdadmCluster, error) {
	// The managedExternalEtcdRef is not available in cluster-api yet so appending "-etcd" to cluster name for now
	etcdadmCluster := &etcdv1.EtcdadmCluster{}
	err := r.FetchObjectByName(ctx, cs.Name+"-etcd", constants.EksaSystemNamespace, etcdadmCluster)
	if err != nil {
		return nil, err
	}
	return etcdadmCluster, nil
}

func (r *CapiResourceFetcher) AWSIamConfig(ctx context.Context, ref *anywherev1.Ref, namespace string) (*anywherev1.AWSIamConfig, error) {
	awsIamConfig := &anywherev1.AWSIamConfig{}
	err := r.FetchObjectByName(ctx, ref.Name, namespace, awsIamConfig)
	if err != nil {
		return nil, err
	}
	return awsIamConfig, nil
}

func (r *CapiResourceFetcher) OIDCConfig(ctx context.Context, ref *anywherev1.Ref, namespace string) (*anywherev1.OIDCConfig, error) {
	oidcConfig := &anywherev1.OIDCConfig{}
	err := r.FetchObjectByName(ctx, ref.Name, namespace, oidcConfig)
	if err != nil {
		return nil, err
	}
	return oidcConfig, nil
}

func (r *CapiResourceFetcher) FetchAppliedSpec(ctx context.Context, cs *anywherev1.Cluster) (*cluster.Spec, error) {
<<<<<<< HEAD
	return cluster.BuildSpecForCluster(ctx, cs, r.bundles, r.eksdRelease, nil)
=======
	return cluster.BuildSpecForCluster(ctx, cs, r.bundles, nil, r.oidcConfig)
>>>>>>> f7e675f0
}

func (r *CapiResourceFetcher) ExistingVSphereDatacenterConfig(ctx context.Context, cs *anywherev1.Cluster, wnc anywherev1.WorkerNodeGroupConfiguration) (*anywherev1.VSphereDatacenterConfig, error) {
	vsMachineTemplate, err := r.VSphereWorkerMachineTemplate(ctx, cs, wnc)
	if err != nil {
		return nil, err
	}
	return MapMachineTemplateToVSphereDatacenterConfigSpec(vsMachineTemplate)
}

func (r *CapiResourceFetcher) ExistingVSphereControlPlaneMachineConfig(ctx context.Context, cs *anywherev1.Cluster) (*anywherev1.VSphereMachineConfig, error) {
	vsMachineTemplate, err := r.VSphereControlPlaneMachineTemplate(ctx, cs)
	if err != nil {
		return nil, err
	}
	return MapMachineTemplateToVSphereMachineConfigSpec(vsMachineTemplate)
}

func (r *CapiResourceFetcher) ExistingVSphereEtcdMachineConfig(ctx context.Context, cs *anywherev1.Cluster) (*anywherev1.VSphereMachineConfig, error) {
	vsMachineTemplate, err := r.VSphereEtcdMachineTemplate(ctx, cs)
	if err != nil {
		return nil, err
	}
	return MapMachineTemplateToVSphereMachineConfigSpec(vsMachineTemplate)
}

func (r *CapiResourceFetcher) ExistingVSphereWorkerMachineConfig(ctx context.Context, cs *anywherev1.Cluster, wnc anywherev1.WorkerNodeGroupConfiguration) (*anywherev1.VSphereMachineConfig, error) {
	vsMachineTemplate, err := r.VSphereWorkerMachineTemplate(ctx, cs, wnc)
	if err != nil {
		return nil, err
	}
	return MapMachineTemplateToVSphereMachineConfigSpec(vsMachineTemplate)
}

func (r *CapiResourceFetcher) ExistingWorkerNodeGroupConfig(ctx context.Context, cs *anywherev1.Cluster, wnc anywherev1.WorkerNodeGroupConfiguration) (*anywherev1.WorkerNodeGroupConfiguration, error) {
	existingKubeadmConfigTemplate, err := r.KubeadmConfigTemplate(ctx, cs, wnc)
	if err != nil {
		return nil, err
	}
	return MapKubeadmConfigTemplateToWorkerNodeGroupConfiguration(*existingKubeadmConfigTemplate), nil
}

func MapMachineTemplateToVSphereDatacenterConfigSpec(vsMachineTemplate *vspherev1.VSphereMachineTemplate) (*anywherev1.VSphereDatacenterConfig, error) {
	vsSpec := &anywherev1.VSphereDatacenterConfig{}
	vsSpec.Spec.Thumbprint = vsMachineTemplate.Spec.Template.Spec.Thumbprint
	vsSpec.Spec.Server = vsMachineTemplate.Spec.Template.Spec.Server
	vsSpec.Spec.Datacenter = vsMachineTemplate.Spec.Template.Spec.Datacenter

	if len(vsMachineTemplate.Spec.Template.Spec.Network.Devices) == 0 {
		return nil, fmt.Errorf("networkName under devices not found on object %s", vsMachineTemplate.Kind)
	}
	vsSpec.Spec.Network = vsMachineTemplate.Spec.Template.Spec.Network.Devices[0].NetworkName

	return vsSpec, nil
}

func MapMachineTemplateToVSphereMachineConfigSpec(vsMachineTemplate *vspherev1.VSphereMachineTemplate) (*anywherev1.VSphereMachineConfig, error) {
	vsSpec := &anywherev1.VSphereMachineConfig{}
	vsSpec.Spec.MemoryMiB = int(vsMachineTemplate.Spec.Template.Spec.MemoryMiB)
	vsSpec.Spec.DiskGiB = int(vsMachineTemplate.Spec.Template.Spec.DiskGiB)
	vsSpec.Spec.NumCPUs = int(vsMachineTemplate.Spec.Template.Spec.NumCPUs)
	vsSpec.Spec.Template = vsMachineTemplate.Spec.Template.Spec.Template
	vsSpec.Spec.ResourcePool = vsMachineTemplate.Spec.Template.Spec.ResourcePool
	vsSpec.Spec.Datastore = vsMachineTemplate.Spec.Template.Spec.Datastore
	vsSpec.Spec.Folder = vsMachineTemplate.Spec.Template.Spec.Folder
	vsSpec.Spec.StoragePolicyName = vsMachineTemplate.Spec.Template.Spec.StoragePolicyName

	// TODO: OSFamily, Users (these fields are immutable)
	return vsSpec, nil
}

func MapKubeadmConfigTemplateToWorkerNodeGroupConfiguration(template kubeadmv1.KubeadmConfigTemplate) *anywherev1.WorkerNodeGroupConfiguration {
	wnSpec := &anywherev1.WorkerNodeGroupConfiguration{}
	wnSpec.Taints = template.Spec.Template.Spec.JoinConfiguration.NodeRegistration.Taints
	wnSpec.Labels = convertStringToLabelsMap(template.Spec.Template.Spec.JoinConfiguration.NodeRegistration.KubeletExtraArgs["node-labels"])
	return wnSpec
}

func convertStringToLabelsMap(labels string) map[string]string {
	if labels == "" {
		return nil
	}
	labelsList := strings.Split(labels, ",")
	labelsMap := make(map[string]string, len(labelsList))
	for _, label := range labelsList {
		pair := strings.Split(label, "=")
		labelsMap[pair[0]] = pair[1]
	}
	return labelsMap
}

func MapMachineTemplateToVSphereMachineConfigSpecWorkers(vsMachineTemplates []vspherev1.VSphereMachineTemplate) (map[string]anywherev1.VSphereMachineConfig, error) {
	vsSpec := &anywherev1.VSphereMachineConfig{}
	vsSpecs := make(map[string]anywherev1.VSphereMachineConfig, len(vsMachineTemplates))
	for _, vsMachineTemplate := range vsMachineTemplates {
		vsSpec.Spec.MemoryMiB = int(vsMachineTemplate.Spec.Template.Spec.MemoryMiB)
		vsSpec.Spec.DiskGiB = int(vsMachineTemplate.Spec.Template.Spec.DiskGiB)
		vsSpec.Spec.NumCPUs = int(vsMachineTemplate.Spec.Template.Spec.NumCPUs)
		vsSpec.Spec.Template = vsMachineTemplate.Spec.Template.Spec.Template
		vsSpec.Spec.ResourcePool = vsMachineTemplate.Spec.Template.Spec.ResourcePool
		vsSpec.Spec.Datastore = vsMachineTemplate.Spec.Template.Spec.Datastore
		vsSpec.Spec.Folder = vsMachineTemplate.Spec.Template.Spec.Folder
		vsSpec.Spec.StoragePolicyName = vsMachineTemplate.Spec.Template.Spec.StoragePolicyName
		vsSpecs[vsMachineTemplate.Name] = *vsSpec
	}

	// TODO: OSFamily, Users (these fields are immutable)
	return vsSpecs, nil
}<|MERGE_RESOLUTION|>--- conflicted
+++ resolved
@@ -287,7 +287,6 @@
 	return clusterBundle, nil
 }
 
-<<<<<<< HEAD
 func (r *CapiResourceFetcher) eksdRelease(ctx context.Context, name, namespace string) (*eksdv1alpha1.Release, error) {
 	eksd := &eksdv1alpha1.Release{}
 	err := r.FetchObjectByName(ctx, name, namespace, eksd)
@@ -295,7 +294,8 @@
 		return nil, err
 	}
 	return eksd, nil
-=======
+}
+
 func (r *CapiResourceFetcher) oidcConfig(ctx context.Context, name, namespace string) (*anywherev1.OIDCConfig, error) {
 	clusterOIDC := &anywherev1.OIDCConfig{}
 	err := r.FetchObjectByName(ctx, name, namespace, clusterOIDC)
@@ -303,7 +303,6 @@
 		return nil, err
 	}
 	return clusterOIDC, nil
->>>>>>> f7e675f0
 }
 
 func (r *CapiResourceFetcher) ControlPlane(ctx context.Context, cs *anywherev1.Cluster) (*controlplanev1.KubeadmControlPlane, error) {
@@ -351,11 +350,7 @@
 }
 
 func (r *CapiResourceFetcher) FetchAppliedSpec(ctx context.Context, cs *anywherev1.Cluster) (*cluster.Spec, error) {
-<<<<<<< HEAD
-	return cluster.BuildSpecForCluster(ctx, cs, r.bundles, r.eksdRelease, nil)
-=======
-	return cluster.BuildSpecForCluster(ctx, cs, r.bundles, nil, r.oidcConfig)
->>>>>>> f7e675f0
+	return cluster.BuildSpecForCluster(ctx, cs, r.bundles, r.eksdRelease, nil, r.oidcConfig)
 }
 
 func (r *CapiResourceFetcher) ExistingVSphereDatacenterConfig(ctx context.Context, cs *anywherev1.Cluster, wnc anywherev1.WorkerNodeGroupConfiguration) (*anywherev1.VSphereDatacenterConfig, error) {
