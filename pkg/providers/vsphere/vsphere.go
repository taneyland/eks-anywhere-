--- conflicted
+++ resolved
@@ -1265,14 +1265,7 @@
 }
 
 func (p *vsphereProvider) RunPostControlPlaneCreation(ctx context.Context, clusterSpec *cluster.Spec, cluster *types.Cluster) error {
-<<<<<<< HEAD
-	// Use retrier so that cluster creation does not fail due to any intermittent failure while connecting to kube-api server
-	err := p.Retrier.Retry(
-		func() error {
-			return p.providerKubectlClient.ApplyTolerationsFromTaintsToDaemonSet(ctx, nil, clusterSpec.Cluster.Spec.ControlPlaneConfiguration.Taints, cloudControllerDaemonSetContainerName, cluster.KubeconfigFile)
-		},
-	)
-	return err
+	return nil
 }
 
 func containsConfig(configs []providers.MachineConfig, c providers.MachineConfig) bool {
@@ -1282,7 +1275,4 @@
 		}
 	}
 	return false
-=======
-	return nil
->>>>>>> 80392497
 }